--- conflicted
+++ resolved
@@ -1,12 +1,10 @@
 ## Quantum Inferno Version History
 
-<<<<<<< HEAD
 ## 1.1.3 (2025-01-09)
 - Updated requirements
-=======
+
 ## 1.1.3 (2025-01-14)
 - Added exception for signals too short for STFT
->>>>>>> c8e5a58f
 
 ## 1.1.2 (2024-10-16)
 - Fixed error when forcing Literal return value
